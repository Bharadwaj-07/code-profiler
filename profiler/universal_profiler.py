import os
import sys
import time
import threading
import psutil
import json
from collections import defaultdict
from datetime import datetime

class FunctionProfiler:
    def __init__(self, target_script):
        self.process = psutil.Process(os.getpid())
        self.target_script = os.path.abspath(target_script)
        self.function_stats = defaultdict(list)
        self.call_stack = []
        self.lock = threading.Lock()
        self.stop_event = threading.Event()
        self.sample_interval = 1.0  # 1 second intervals for better CPU accuracy
        self.per_second_log = []
        self.call_counts = defaultdict(int)
        
        # Print a special marker to indicate the start of JSON data
        print("\n@@@PROFILER_START@@@")
        sys.stdout.flush()

    def start_monitoring(self):

        print("DEBUG: Monitoring started")  # Add this
        self.process.cpu_percent(interval=None)

        while not self.stop_event.is_set():
<<<<<<< HEAD
            if not self.process.is_running():
                break

            timestamp = time.time()
            cpu = self.process.cpu_percent() 
            mem = self.process.memory_info().rss / (1024 * 1024)  # in MB

            current_second = int(timestamp)
            if current_second != self.last_second_logged:
                with self.lock:
                    active_funcs = [f.split(':')[1] for f in self.call_stack] if self.call_stack else ['<main>']
                    log_entry = {
                        'type': 'realtimeUpdate',
                        'data': {
                            'timestamp': datetime.fromtimestamp(timestamp).strftime('%H:%M:%S'),
                            'cpu': cpu,
                            'mem': mem,
                            'functions': ", ".join(active_funcs) or "<main>"
                        }
                    }
                    self.per_second_log.append(log_entry['data'])
                    self.last_second_logged = current_second

                    print("DEBUG: Sending data:", json.dumps(log_entry))  # Add this

                    # Output as JSON for the extension to parse
                    print(json.dumps(log_entry))
                    sys.stdout.flush()
=======
            start_time = time.time()
            cpu = self.process.cpu_percent(interval=self.sample_interval)
            mem = self.process.memory_info().rss / (1024 * 1024)  # MB
            current_time = time.time()
>>>>>>> aa396367

            with self.lock:
                active_funcs = list(set(self.call_stack)) if self.call_stack else ['<main>']
                for func_id in active_funcs:
                    self.function_stats[func_id].append((current_time, cpu, mem))

                log_entry = {
                    'timestamp': datetime.fromtimestamp(current_time).strftime('%H:%M:%S'),
                    'cpu': cpu,
                    'mem': mem,
                    'active_functions': active_funcs
                }
                self.per_second_log.append(log_entry)

                print("{:<10} {:<8.1f} {:<10.1f} {:<50}".format(
                    log_entry['timestamp'], 
                    log_entry['cpu'], 
                    log_entry['mem'], 
                    ", ".join(log_entry['active_functions'])
                ))

    def function_enter(self, frame):
        filename = os.path.abspath(frame.f_code.co_filename)
        if not filename.startswith(self.target_script):
            return

        func_name = frame.f_code.co_name
        if func_name == '<module>':
            return

        lineno = frame.f_lineno
        func_id = f"{os.path.basename(filename)}:{func_name}:{lineno}"

        with self.lock:
            self.call_stack.append(func_id)
            self.call_counts[func_id] += 1

    def function_exit(self, frame):
        filename = os.path.abspath(frame.f_code.co_filename)
        if not filename.startswith(self.target_script):
            return

        func_name = frame.f_code.co_name
        if func_name == '<module>':
            return

        lineno = frame.f_lineno
        func_id = f"{os.path.basename(filename)}:{func_name}:{lineno}"

        with self.lock:
            if func_id in self.call_stack:
                self.call_stack.reverse()
                self.call_stack.remove(func_id)
                self.call_stack.reverse()

    def get_aggregated_stats(self):
        aggregated = defaultdict(lambda: {
            'calls': 0,
            'total_time': 0,
            'total_cpu': 0,
            'max_cpu': 0,
            'total_mem': 0,
            'max_mem': 0,
            'first_seen': float('inf'),
            'last_seen': 0
        })

        for func_id, samples in self.function_stats.items():
            if not samples:
                continue

            calls = self.call_counts.get(func_id, 0)
            aggregated[func_id]['calls'] = calls

            first_time = samples[0][0]
            last_time = samples[-1][0]
            aggregated[func_id]['first_seen'] = min(aggregated[func_id]['first_seen'], first_time)
            aggregated[func_id]['last_seen'] = max(aggregated[func_id]['last_seen'], last_time)
            aggregated[func_id]['total_time'] += (last_time - first_time)

            cpu_values = [s[1] for s in samples]
            aggregated[func_id]['total_cpu'] += sum(cpu_values)
            aggregated[func_id]['max_cpu'] = max(cpu_values)

            mem_values = [s[2] for s in samples]
            aggregated[func_id]['total_mem'] += sum(mem_values)
            aggregated[func_id]['max_mem'] = max(mem_values)

        for func_id in aggregated:
            sample_count = len(self.function_stats[func_id])
            if sample_count > 0:
                aggregated[func_id]['avg_cpu'] = aggregated[func_id]['total_cpu'] / sample_count
                aggregated[func_id]['avg_mem'] = aggregated[func_id]['total_mem'] / sample_count
            else:
                aggregated[func_id]['avg_cpu'] = 0
                aggregated[func_id]['avg_mem'] = 0

        return aggregated

def profile_script(script_path):
    profiler = FunctionProfiler(script_path)

    monitor_thread = threading.Thread(target=profiler.start_monitoring)
    monitor_thread.daemon = True
    monitor_thread.start()

    def tracer(frame, event, arg):
        if event == 'call':
            profiler.function_enter(frame)
        elif event == 'return':
            profiler.function_exit(frame)
        return tracer

    sys.settrace(tracer)
    try:
        with open(script_path) as f:
            code = compile(f.read(), script_path, 'exec')
        exec(code, {'__name__': '__main__'})
    finally:
        sys.settrace(None)
        profiler.stop_event.set()
        monitor_thread.join(timeout=2.0)

<<<<<<< HEAD
    # Send final data
=======
    print("\n[+] Per-Second Resource Usage:")
    print("{:<10} {:<8} {:<10} {:<50}".format("Time", "CPU%", "Mem(MB)", "Active Functions"))
    for entry in profiler.per_second_log:
        print("{:<10} {:<8.1f} {:<10.1f} {:<50}".format(
            entry['timestamp'], entry['cpu'], entry['mem'], 
            ", ".join(entry['active_functions'])
        ))

    print("\n[+] Function Statistics:")
    print("{:<35} {:<8} {:<12} {:<10} {:<10} {:<10} {:<10}".format(
        "Function", "Calls", "Total Time", "Avg CPU%", "Max CPU%", "Avg Mem", "Max Mem"
    ))

>>>>>>> aa396367
    stats = profiler.get_aggregated_stats()
    final_data = {
        'type': 'profilerData',
        'data': {
            'realTimeData': profiler.per_second_log,
            'functionStats': [
                {
                    'function': func,
                    'calls': data['calls'],
                    'totalTime': data['total_time'],
                    'avgCpu': data['avg_cpu'],
                    'maxCpu': data['max_cpu'],
                    'avgMem': data['avg_mem'],
                    'maxMem': data['max_mem']
                }
                for func, data in sorted(stats.items(), key=lambda x: -x[1]['total_time'])
            ]
        }
    }
    print(json.dumps(final_data))
    print("@@@PROFILER_END@@@")
    sys.stdout.flush()
    
if __name__ == "__main__":
    if len(sys.argv) != 2:
        print("Usage: python profiler.py <your_script.py>")
        sys.exit(1)

    if not os.path.exists(sys.argv[1]):
        print(f"Error: File {sys.argv[1]} not found")
        sys.exit(1)

    profile_script(sys.argv[1])<|MERGE_RESOLUTION|>--- conflicted
+++ resolved
@@ -29,41 +29,10 @@
         self.process.cpu_percent(interval=None)
 
         while not self.stop_event.is_set():
-<<<<<<< HEAD
-            if not self.process.is_running():
-                break
-
-            timestamp = time.time()
-            cpu = self.process.cpu_percent() 
-            mem = self.process.memory_info().rss / (1024 * 1024)  # in MB
-
-            current_second = int(timestamp)
-            if current_second != self.last_second_logged:
-                with self.lock:
-                    active_funcs = [f.split(':')[1] for f in self.call_stack] if self.call_stack else ['<main>']
-                    log_entry = {
-                        'type': 'realtimeUpdate',
-                        'data': {
-                            'timestamp': datetime.fromtimestamp(timestamp).strftime('%H:%M:%S'),
-                            'cpu': cpu,
-                            'mem': mem,
-                            'functions': ", ".join(active_funcs) or "<main>"
-                        }
-                    }
-                    self.per_second_log.append(log_entry['data'])
-                    self.last_second_logged = current_second
-
-                    print("DEBUG: Sending data:", json.dumps(log_entry))  # Add this
-
-                    # Output as JSON for the extension to parse
-                    print(json.dumps(log_entry))
-                    sys.stdout.flush()
-=======
             start_time = time.time()
             cpu = self.process.cpu_percent(interval=self.sample_interval)
             mem = self.process.memory_info().rss / (1024 * 1024)  # MB
             current_time = time.time()
->>>>>>> aa396367
 
             with self.lock:
                 active_funcs = list(set(self.call_stack)) if self.call_stack else ['<main>']
@@ -187,9 +156,6 @@
         profiler.stop_event.set()
         monitor_thread.join(timeout=2.0)
 
-<<<<<<< HEAD
-    # Send final data
-=======
     print("\n[+] Per-Second Resource Usage:")
     print("{:<10} {:<8} {:<10} {:<50}".format("Time", "CPU%", "Mem(MB)", "Active Functions"))
     for entry in profiler.per_second_log:
@@ -203,7 +169,6 @@
         "Function", "Calls", "Total Time", "Avg CPU%", "Max CPU%", "Avg Mem", "Max Mem"
     ))
 
->>>>>>> aa396367
     stats = profiler.get_aggregated_stats()
     final_data = {
         'type': 'profilerData',
